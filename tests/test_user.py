from datetime import datetime
from langflow.services.auth.utils import create_super_user, get_password_hash

from langflow.services.database.models.user.user import User
<<<<<<< HEAD
from langflow.services.utils import get_settings_service
=======
from langflow.services.database.utils import session_getter
from langflow.services.getters import get_db_manager, get_settings_manager
>>>>>>> 758d5ac9
import pytest
from langflow.services.database.models.user import UserUpdate


@pytest.fixture
<<<<<<< HEAD
def super_user(client, session):
    settings_service = get_settings_service()
    auth_settings = settings_service.auth_settings
    return create_super_user(
        db=session,
        username=auth_settings.FIRST_SUPERUSER,
        password=auth_settings.FIRST_SUPERUSER_PASSWORD,
    )
=======
def super_user(client):
    settings_manager = get_settings_manager()
    auth_settings = settings_manager.auth_settings
    with session_getter(get_db_manager()) as session:
        return create_super_user(
            db=session,
            username=auth_settings.SUPERUSER,
            password=auth_settings.SUPERUSER_PASSWORD,
        )
>>>>>>> 758d5ac9


@pytest.fixture
def super_user_headers(client, super_user):
    settings_service = get_settings_service()
    auth_settings = settings_service.auth_settings
    login_data = {
        "username": auth_settings.SUPERUSER,
        "password": auth_settings.SUPERUSER_PASSWORD,
    }
    response = client.post("/api/v1/login", data=login_data)
    assert response.status_code == 200
    tokens = response.json()
    a_token = tokens["access_token"]
    return {"Authorization": f"Bearer {a_token}"}


@pytest.fixture
def deactivated_user():
    with session_getter(get_db_manager()) as session:
        user = User(
            username="deactivateduser",
            password=get_password_hash("testpassword"),
            is_active=False,
            is_superuser=False,
            last_login_at=datetime.now(),
        )
        session.add(user)
        session.commit()
        session.refresh(user)
    return user


def test_user_waiting_for_approval(
    client,
):
    # Create a user that is not active and has never logged in
    with session_getter(get_db_manager()) as session:
        user = User(
            username="waitingforapproval",
            password=get_password_hash("testpassword"),
            is_active=False,
            last_login_at=None,
        )
        session.add(user)
        session.commit()

    login_data = {"username": "waitingforapproval", "password": "testpassword"}
    response = client.post("/api/v1/login", data=login_data)
    assert response.status_code == 400
    assert response.json()["detail"] == "Waiting for approval"


def test_deactivated_user_cannot_login(client, deactivated_user):
    login_data = {"username": deactivated_user.username, "password": "testpassword"}
    response = client.post("/api/v1/login", data=login_data)
    assert response.status_code == 400, response.json()
    assert response.json()["detail"] == "Inactive user"


def test_deactivated_user_cannot_access(client, deactivated_user, logged_in_headers):
    # Assuming the headers for deactivated_user
    response = client.get("/api/v1/users", headers=logged_in_headers)
    assert response.status_code == 400, response.json()
    assert response.json()["detail"] == "The user doesn't have enough privileges"


def test_data_consistency_after_update(
    client, active_user, logged_in_headers, super_user_headers
):
    user_id = active_user.id
    update_data = UserUpdate(is_active=False)

    response = client.patch(
        f"/api/v1/users/{user_id}", json=update_data.dict(), headers=super_user_headers
    )
    assert response.status_code == 200, response.json()

    # Fetch the updated user from the database
    response = client.get("/api/v1/users/whoami", headers=logged_in_headers)
    assert response.status_code == 401, response.json()
    assert response.json()["detail"] == "Could not validate credentials"


def test_data_consistency_after_delete(client, test_user, super_user_headers):
    user_id = test_user.get("id")
    response = client.delete(f"/api/v1/users/{user_id}", headers=super_user_headers)
    assert response.status_code == 200, response.json()

    # Attempt to fetch the deleted user from the database
    response = client.get("/api/v1/users", headers=super_user_headers)
    assert response.status_code == 200
    assert all(user["id"] != user_id for user in response.json()["users"])


def test_inactive_user(client):
    # Create a user that is not active and has a last_login_at value
    with session_getter(get_db_manager()) as session:
        user = User(
            username="inactiveuser",
            password=get_password_hash("testpassword"),
            is_active=False,
            last_login_at="2023-01-01T00:00:00",  # Set to a valid datetime string
        )
        session.add(user)
        session.commit()

    login_data = {"username": "inactiveuser", "password": "testpassword"}
    response = client.post("/api/v1/login", data=login_data)
    assert response.status_code == 400
    assert response.json()["detail"] == "Inactive user"


def test_add_user(client, test_user):
    assert test_user["username"] == "testuser"


# This is not used in the Frontend at the moment
# def test_read_current_user(client: TestClient, active_user):
#     # First we need to login to get the access token
#     login_data = {"username": "testuser", "password": "testpassword"}
#     response = client.post("/api/v1/login", data=login_data)
#     assert response.status_code == 200

#     headers = {"Authorization": f"Bearer {response.json()['access_token']}"}

#     response = client.get("/api/v1/user", headers=headers)
#     assert response.status_code == 200, response.json()
#     assert response.json()["username"] == "testuser"


def test_read_all_users(client, super_user_headers):
    response = client.get("/api/v1/users", headers=super_user_headers)
    assert response.status_code == 200, response.json()
    assert isinstance(response.json()["users"], list)


def test_normal_user_cant_read_all_users(client, logged_in_headers):
    response = client.get("/api/v1/users", headers=logged_in_headers)
    assert response.status_code == 400, response.json()
    assert response.json() == {"detail": "The user doesn't have enough privileges"}


def test_patch_user(client, active_user, logged_in_headers):
    user_id = active_user.id
    update_data = UserUpdate(
        username="newname",
    )

    response = client.patch(
        f"/api/v1/users/{user_id}", json=update_data.dict(), headers=logged_in_headers
    )
    assert response.status_code == 304, response.json()
    update_data = UserUpdate(
        profile_image="new_image",
    )

    response = client.patch(
        f"/api/v1/users/{user_id}", json=update_data.dict(), headers=logged_in_headers
    )
    assert response.status_code == 200, response.json()


def test_patch_reset_password(client, active_user, logged_in_headers):
    user_id = active_user.id
    update_data = UserUpdate(
        password="newpassword",
    )

    response = client.patch(
        f"/api/v1/users/{user_id}/reset-password",
        json=update_data.dict(),
        headers=logged_in_headers,
    )
    assert response.status_code == 200, response.json()
    # Now we need to test if the new password works
    login_data = {"username": active_user.username, "password": "newpassword"}
    response = client.post("/api/v1/login", data=login_data)
    assert response.status_code == 200


def test_patch_user_wrong_id(client, active_user, logged_in_headers):
    user_id = "wrong_id"
    update_data = UserUpdate(
        username="newname",
    )

    response = client.patch(
        f"/api/v1/users/{user_id}", json=update_data.dict(), headers=logged_in_headers
    )
    assert response.status_code == 422, response.json()
    assert response.json() == {
        "detail": [
            {
                "loc": ["path", "user_id"],
                "msg": "value is not a valid uuid",
                "type": "type_error.uuid",
            }
        ]
    }


def test_delete_user(client, test_user, super_user_headers):
    user_id = test_user["id"]
    response = client.delete(f"/api/v1/users/{user_id}", headers=super_user_headers)
    assert response.status_code == 200
    assert response.json() == {"detail": "User deleted"}


def test_delete_user_wrong_id(client, test_user, super_user_headers):
    user_id = "wrong_id"
    response = client.delete(f"/api/v1/users/{user_id}", headers=super_user_headers)
    assert response.status_code == 422
    assert response.json() == {
        "detail": [
            {
                "loc": ["path", "user_id"],
                "msg": "value is not a valid uuid",
                "type": "type_error.uuid",
            }
        ]
    }


def test_normal_user_cant_delete_user(client, test_user, logged_in_headers):
    user_id = test_user["id"]
    response = client.delete(f"/api/v1/users/{user_id}", headers=logged_in_headers)
    assert response.status_code == 400
    assert response.json() == {"detail": "The user doesn't have enough privileges"}<|MERGE_RESOLUTION|>--- conflicted
+++ resolved
@@ -2,37 +2,22 @@
 from langflow.services.auth.utils import create_super_user, get_password_hash
 
 from langflow.services.database.models.user.user import User
-<<<<<<< HEAD
-from langflow.services.utils import get_settings_service
-=======
 from langflow.services.database.utils import session_getter
-from langflow.services.getters import get_db_manager, get_settings_manager
->>>>>>> 758d5ac9
+from langflow.services.getters import get_db_service, get_settings_service
 import pytest
 from langflow.services.database.models.user import UserUpdate
 
 
 @pytest.fixture
-<<<<<<< HEAD
-def super_user(client, session):
-    settings_service = get_settings_service()
-    auth_settings = settings_service.auth_settings
-    return create_super_user(
-        db=session,
-        username=auth_settings.FIRST_SUPERUSER,
-        password=auth_settings.FIRST_SUPERUSER_PASSWORD,
-    )
-=======
 def super_user(client):
-    settings_manager = get_settings_manager()
+    settings_manager = get_settings_service()
     auth_settings = settings_manager.auth_settings
-    with session_getter(get_db_manager()) as session:
+    with session_getter(get_db_service()) as session:
         return create_super_user(
             db=session,
             username=auth_settings.SUPERUSER,
             password=auth_settings.SUPERUSER_PASSWORD,
         )
->>>>>>> 758d5ac9
 
 
 @pytest.fixture
