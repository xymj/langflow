--- conflicted
+++ resolved
@@ -47,7 +47,6 @@
 import useHandleRefreshButtonPress from "../../../hooks/use-handle-refresh-buttons";
 import HandleTooltips from "../HandleTooltipComponent";
 import OutputComponent from "../OutputComponent";
-import OutputModal from "../outputModal";
 import { TEXT_FIELD_TYPES } from "./constants";
 import OutputModal from "../outputModal";
 import { useShortcutsStore } from "../../../../stores/shortcuts";
@@ -67,14 +66,10 @@
   info = "",
   proxy,
   showNode,
-<<<<<<< HEAD
   index,
   outputName,
+  selected,
   outputProxy,
-=======
-  index = "",
-  selected,
->>>>>>> 6716a90c
 }: ParameterComponentType): JSX.Element {
   const infoHtml = useRef<HTMLDivElement & ReactNode>(null);
   const currentFlow = useFlowsManagerStore((state) => state.currentFlow);
@@ -90,21 +85,15 @@
   const [openOutputModal, setOpenOutputModal] = useState(false);
   const flowPool = useFlowStore((state) => state.flowPool);
 
-<<<<<<< HEAD
-  const displayOutputPreview = !!flowPool[data.id];
-=======
   const displayOutputPreview =
     !!flowPool[data.id] &&
     flowPool[data.id][flowPool[data.id].length - 1]?.valid;
->>>>>>> 6716a90c
 
   const unknownOutput = !!(
     flowPool[data.id] &&
     flowPool[data.id][flowPool[data.id].length - 1]?.data?.logs[0]?.type ===
       "unknown"
   );
-<<<<<<< HEAD
-=======
 
   const preventDefault = true;
 
@@ -118,7 +107,6 @@
 
   const output = useShortcutsStore((state) => state.output);
   useHotkeys(output, handleOutputWShortcut, { preventDefault });
->>>>>>> 6716a90c
 
   const { handleOnNewValue: handleOnNewValueHook } = useHandleOnNewValue(
     data,
@@ -127,12 +115,7 @@
     handleUpdateValues,
     debouncedHandleUpdateValues,
     setNode,
-<<<<<<< HEAD
-    setIsLoading
-=======
-    renderTooltips,
     setIsLoading,
->>>>>>> 6716a90c
   );
 
   const { handleNodeClass: handleNodeClassHook } = useHandleNodeClass(
@@ -140,12 +123,7 @@
     name,
     takeSnapshot,
     setNode,
-<<<<<<< HEAD
-    updateNodeInternals
-=======
     updateNodeInternals,
-    renderTooltips,
->>>>>>> 6716a90c
   );
 
   const { handleRefreshButtonPress: handleRefreshButtonPressHook } =
@@ -161,18 +139,7 @@
     handleRefreshButtonPressHook(name, data);
   };
 
-<<<<<<< HEAD
   useFetchDataOnMount(data, name, handleUpdateValues, setNode, setIsLoading);
-=======
-  useFetchDataOnMount(
-    data,
-    name,
-    handleUpdateValues,
-    setNode,
-    renderTooltips,
-    setIsLoading,
-  );
->>>>>>> 6716a90c
 
   const handleOnNewValue = async (
     newValue: string | string[] | boolean | Object[],
@@ -270,7 +237,7 @@
               }}
               onClick={() => {
                 setFilterEdge(
-                  groupByFamily(myData, tooltipTitle!, left, nodes!)
+                  groupByFamily(myData, tooltipTitle!, left, nodes!),
                 );
               }}
             ></Handle>
@@ -308,11 +275,7 @@
           ) : (
             <div className="flex gap-2">
               <span className={!left && data.node?.frozen ? " text-ice" : ""}>
-<<<<<<< HEAD
                 {renderTitle()}
-=======
-                {title}
->>>>>>> 6716a90c
               </span>
               {!left && (
                 <ShadTooltip
@@ -336,11 +299,7 @@
                         "h-5 w-5 rounded-md",
                         displayOutputPreview && !unknownOutput
                           ? " hover:bg-secondary-foreground/5 hover:text-medium-indigo"
-<<<<<<< HEAD
-                          : " cursor-not-allowed text-muted-foreground"
-=======
                           : " cursor-not-allowed text-muted-foreground",
->>>>>>> 6716a90c
                       )}
                       name={"ScanEye"}
                     />
@@ -401,7 +360,7 @@
                   style={{ borderColor: color ?? nodeColors.unknown }}
                   onClick={() => {
                     setFilterEdge(
-                      groupByFamily(myData, tooltipTitle!, left, nodes!)
+                      groupByFamily(myData, tooltipTitle!, left, nodes!),
                     );
                   }}
                 />
