--- conflicted
+++ resolved
@@ -62,23 +62,14 @@
   const updateNodeInternals = useUpdateNodeInternals();
   const setErrorData = useAlertStore((state) => state.setErrorData);
   const isDark = useDarkStore((state) => state.dark);
-<<<<<<< HEAD
-
-=======
-  const buildStatus = useFlowStore(
-    (state) => state.flowBuildStatus[data.id]?.status
-  );
-  const lastRunTime = useFlowStore(
-    (state) => state.flowBuildStatus[data.id]?.timestamp
-  );
->>>>>>> 5f14aece
+
   const takeSnapshot = useFlowsManagerStore((state) => state.takeSnapshot);
 
   const [inputName, setInputName] = useState(false);
   const [nodeName, setNodeName] = useState(data.node!.display_name);
   const [inputDescription, setInputDescription] = useState(false);
   const [nodeDescription, setNodeDescription] = useState(
-    data.node?.description!
+    data.node?.description!,
   );
   const [isOutdated, setIsOutdated] = useState(false);
   const buildStatus = useFlowStore(
@@ -102,7 +93,7 @@
     data.node!,
     setNode,
     setIsOutdated,
-    updateNodeInternals
+    updateNodeInternals,
   );
 
   const name = nodeIconsLucide[data.type] ? data.type : types[data.type];
@@ -129,12 +120,12 @@
     selected: boolean,
     showNode: boolean,
     buildStatus: BuildStatus | undefined,
-    validationStatus: VertexBuildTypeAPI | null
+    validationStatus: VertexBuildTypeAPI | null,
   ) => {
     const specificClassFromBuildStatus = getSpecificClassFromBuildStatus(
       buildStatus,
       validationStatus,
-      isDark
+      isDark,
     );
 
     const baseBorderClass = getBaseBorderClass(selected);
@@ -143,7 +134,7 @@
       baseBorderClass,
       nodeSizeClass,
       "generic-node-div group/node",
-      specificClassFromBuildStatus
+      specificClassFromBuildStatus,
     );
     return names;
   };
@@ -188,7 +179,7 @@
     showNode,
     isEmoji,
     nodeIconFragment,
-    checkNodeIconFragment
+    checkNodeIconFragment,
   );
 
   function countHandles(): void {
@@ -365,7 +356,7 @@
           selected,
           showNode,
           buildStatus,
-          validationStatus
+          validationStatus,
         )}
       >
         {data.node?.beta && showNode && (
@@ -470,7 +461,8 @@
                         data.node!.template[templateField]?.show &&
                         !data.node!.template[templateField]?.advanced && (
                           <ParameterComponent
-                            index={idx}
+                            selected={selected}
+                            index={idx.toString()}
                             key={scapedJSONStringfy({
                               inputTypes:
                                 data.node!.template[templateField].input_types,
@@ -512,7 +504,7 @@
                             }
                             title={getFieldTitle(
                               data.node?.template!,
-                              templateField
+                              templateField,
                             )}
                             info={data.node?.template[templateField].info}
                             name={templateField}
@@ -540,7 +532,7 @@
                             proxy={data.node?.template[templateField].proxy}
                             showNode={showNode}
                           />
-                        )
+                        ),
                     )}
                   {/* <ParameterComponent
                     index={0}
@@ -554,7 +546,7 @@
                     title={
                       data.node?.output_types &&
                       data.node.output_types.length > 0
-                        ? data.node.output_types.join("|")
+                        ? data.node.output_types.join(" | ")
                         : data.type
                     }
                     tooltipTitle={data.node?.base_classes.join("\n")}
@@ -700,7 +692,7 @@
                       !data.node?.description) &&
                       nameEditable
                       ? "font-light italic"
-                      : ""
+                      : "",
                   )}
                   onDoubleClick={(e) => {
                     setInputDescription(true);
@@ -730,7 +722,8 @@
                     {data.node!.template[templateField]?.show &&
                     !data.node!.template[templateField]?.advanced ? (
                       <ParameterComponent
-                        index={idx}
+                        selected={selected}
+                        index={idx.toString()}
                         key={scapedJSONStringfy({
                           inputTypes:
                             data.node!.template[templateField].input_types,
@@ -769,13 +762,13 @@
                         }
                         title={getFieldTitle(
                           data.node?.template!,
-                          templateField
+                          templateField,
                         )}
                         info={data.node?.template[templateField].info}
                         name={templateField}
                         tooltipTitle={
                           data.node?.template[templateField].input_types?.join(
-                            "\n"
+                            "\n",
                           ) ?? data.node?.template[templateField].type
                         }
                         required={data.node!.template[templateField].required}
@@ -802,7 +795,7 @@
               <div
                 className={classNames(
                   Object.keys(data.node!.template).length < 1 ? "hidden" : "",
-                  "flex-max-width justify-center"
+                  "flex-max-width justify-center",
                 )}
               >
                 {" "}
