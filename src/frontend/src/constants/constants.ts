// src/constants/constants.ts

import { languageMap } from "../types/components";

/**
 * invalid characters for flow name
 * @constant
 */
export const INVALID_CHARACTERS = [
  " ",
  ",",
  ".",
  ":",
  ";",
  "!",
  "?",
  "/",
  "\\",
  "(",
  ")",
  "[",
  "]",
  "\n",
];

/**
 * regex to highlight the variables in the text
 * @constant regexHighlight
 * @type {RegExp}
 * @default
 * @example
 * {{variable}} or {variable}
 * @returns {RegExp}
 * @description
 * This regex is used to highlight the variables in the text.
 * It matches the variables in the text that are between {{}} or {}.
 */

export const regexHighlight = /\{\{(.*?)\}\}|\{([^{}]+)\}/g;
export const specialCharsRegex = /[!@#$%^&*()\-_=+[\]{}|;:'",.<>/?\\`´]/;

export const programmingLanguages: languageMap = {
  javascript: ".js",
  python: ".py",
  java: ".java",
  c: ".c",
  cpp: ".cpp",
  "c++": ".cpp",
  "c#": ".cs",
  ruby: ".rb",
  php: ".php",
  swift: ".swift",
  "objective-c": ".m",
  kotlin: ".kt",
  typescript: ".ts",
  go: ".go",
  perl: ".pl",
  rust: ".rs",
  scala: ".scala",
  haskell: ".hs",
  lua: ".lua",
  shell: ".sh",
  sql: ".sql",
  html: ".html",
  css: ".css",
  // add more file extensions here, make sure the key is same as language prop in CodeBlock.tsx component
};
/**
 * Number maximum of components to scroll on tooltips
 * @constant
 */
export const MAX_LENGTH_TO_SCROLL_TOOLTIP = 200;

export const MESSAGES_TABLE_ORDER = [
  "timestamp",
  "message",
  "text",
  "sender",
  "sender_name",
  "session_id",
  "files",
];

/**
 * Number maximum of components to scroll on tooltips
 * @constant
 */
export const MAX_WORDS_HIGHLIGHT = 79;

/**
 * Limit of items before show scroll on fields modal
 * @constant
 */
export const limitScrollFieldsModal = 10;

/**
 * The base text for subtitle of Export Dialog (Toolbar)
 * @constant
 */
export const EXPORT_DIALOG_SUBTITLE = "Export flow as JSON file.";

/**
 * The base text for subtitle of Flow Settings (Menubar)
 * @constant
 */
export const SETTINGS_DIALOG_SUBTITLE = "Edit details about your project.";

/**
 * The base text for subtitle of Flow Logs (Menubar)
 * @constant
 */
export const LOGS_DIALOG_SUBTITLE = "Check out information about your flow.";

/**
 * The base text for subtitle of Code Dialog (Toolbar)
 * @constant
 */
export const CODE_DIALOG_SUBTITLE =
  "Export your flow to use it with this code.";

/**
 * The base text for subtitle of Chat Form
 * @constant
 */
export const CHAT_FORM_DIALOG_SUBTITLE =
  "Set up the input variables defined in prompt templates. Interact with agents and chains.";

/**
 * The base text for subtitle of Edit Node Dialog
 * @constant
 */
export const EDIT_DIALOG_SUBTITLE =
  "Adjust the configurations of your component. Define parameter visibility for the canvas view. Remember to save once you’re finished.";

/**
 * The base text for subtitle of Code Dialog
 * @constant
 */
export const CODE_PROMPT_DIALOG_SUBTITLE =
  "Edit your Python code. This code snippet accepts module import and a single function definition. Make sure that your function returns a string.";

export const CODE_DICT_DIALOG_SUBTITLE =
  "Edit your dictionary. This dialog allows you to create your own customized dictionary. You can add as many key-value pairs as you want. While in edit mode, you can enter ({}) or ([]), and this will result in adding a new object or array.";
/**
 * The base text for subtitle of Prompt Dialog
 * @constant
 */
export const PROMPT_DIALOG_SUBTITLE =
  "Create your prompt. Prompts can help guide the behavior of a Language Model.";

export const CHAT_CANNOT_OPEN_TITLE = "Chat Cannot Open";

export const CHAT_CANNOT_OPEN_DESCRIPTION = "This is not a chat flow.";

export const FLOW_NOT_BUILT_TITLE = "Flow not built";

export const FLOW_NOT_BUILT_DESCRIPTION =
  "Please build the flow before chatting.";

/**
 * The base text for subtitle of Text Dialog
 * @constant
 */
export const TEXT_DIALOG_SUBTITLE = "Edit your text.";

/**
 * The base text for subtitle of Import Dialog
 * @constant
 */
export const IMPORT_DIALOG_SUBTITLE =
  "Upload a JSON file or select from the available community examples.";

/**
 * The text that shows when a tooltip is empty
 * @constant
 */
export const TOOLTIP_EMPTY = "No compatible components found.";

export const CSVViewErrorTitle = "CSV output";

export const CSVNoDataError = "No data available";

export const PDFViewConstant = "Expand the ouptut to see the PDF";

export const CSVError = "Error loading CSV";

export const PDFLoadErrorTitle = "Error loading PDF";

export const PDFCheckFlow = "Please check your flow and try again";

export const PDFErrorTitle = "PDF Output";

export const PDFLoadError = "Run the flow to see the pdf";

export const IMGViewConstant = "Expand the view to see the image";

export const IMGViewErrorMSG =
  "Run the flow or inform a valid url to see your image";

export const IMGViewErrorTitle = "Image output";

/**
 * The base text for subtitle of code dialog
 * @constant
 */
export const EXPORT_CODE_DIALOG =
  "Generate the code to integrate your flow into an external application.";

/**
 * The base text for subtitle of code dialog
 * @constant
 */
export const COLUMN_DIV_STYLE =
  " w-full h-full flex overflow-auto flex-col bg-muted px-16 ";

export const NAV_DISPLAY_STYLE =
  " w-full flex justify-between py-12 pb-2 px-6 ";

/**
 * The base text for subtitle of code dialog
 * @constant
 */
export const DESCRIPTIONS: string[] = [
  "Chain the Words, Master Language!",
  "Language Architect at Work!",
  "Empowering Language Engineering.",
  "Craft Language Connections Here.",
  "Create, Connect, Converse.",
  "Smart Chains, Smarter Conversations.",
  "Bridging Prompts for Brilliance.",
  "Language Models, Unleashed.",
  "Your Hub for Text Generation.",
  "Promptly Ingenious!",
  "Building Linguistic Labyrinths.",
  "Langflow: Create, Chain, Communicate.",
  "Connect the Dots, Craft Language.",
  "Interactive Language Weaving.",
  "Generate, Innovate, Communicate.",
  "Conversation Catalyst Engine.",
  "Language Chainlink Master.",
  "Design Dialogues with Langflow.",
  "Nurture NLP Nodes Here.",
  "Conversational Cartography Unlocked.",
  "Design, Develop, Dialogize.",
];
export const BUTTON_DIV_STYLE =
  " flex gap-2 focus:ring-1 focus:ring-offset-1 focus:ring-ring focus:outline-none ";

/**
 * The base text for subtitle of code dialog
 * @constant
 */
export const ADJECTIVES: string[] = [
  "admiring",
  "adoring",
  "agitated",
  "amazing",
  "angry",
  "awesome",
  "backstabbing",
  "berserk",
  "big",
  "boring",
  "clever",
  "cocky",
  "compassionate",
  "condescending",
  "cranky",
  "desperate",
  "determined",
  "distracted",
  "dreamy",
  "drunk",
  "ecstatic",
  "elated",
  "elegant",
  "evil",
  "fervent",
  "focused",
  "furious",
  "gigantic",
  "gloomy",
  "goofy",
  "grave",
  "happy",
  "high",
  "hopeful",
  "hungry",
  "insane",
  "jolly",
  "jovial",
  "kickass",
  "lonely",
  "loving",
  "mad",
  "modest",
  "naughty",
  "nauseous",
  "nostalgic",
  "pedantic",
  "pensive",
  "prickly",
  "reverent",
  "romantic",
  "sad",
  "serene",
  "sharp",
  "sick",
  "silly",
  "sleepy",
  "small",
  "stoic",
  "stupefied",
  "suspicious",
  "tender",
  "thirsty",
  "tiny",
  "trusting",
  "bubbly",
  "charming",
  "cheerful",
  "comical",
  "dazzling",
  "delighted",
  "dynamic",
  "effervescent",
  "enthusiastic",
  "exuberant",
  "fluffy",
  "friendly",
  "funky",
  "giddy",
  "giggly",
  "gleeful",
  "goofy",
  "graceful",
  "grinning",
  "hilarious",
  "inquisitive",
  "joyous",
  "jubilant",
  "lively",
  "mirthful",
  "mischievous",
  "optimistic",
  "peppy",
  "perky",
  "playful",
  "quirky",
  "radiant",
  "sassy",
  "silly",
  "spirited",
  "sprightly",
  "twinkly",
  "upbeat",
  "vibrant",
  "witty",
  "zany",
  "zealous",
];
/**
 * Nouns for the name of the flow
 * @constant
 *
 */
export const NOUNS: string[] = [
  "albattani",
  "allen",
  "almeida",
  "archimedes",
  "ardinghelli",
  "aryabhata",
  "austin",
  "babbage",
  "banach",
  "bardeen",
  "bartik",
  "bassi",
  "bell",
  "bhabha",
  "bhaskara",
  "blackwell",
  "bohr",
  "booth",
  "borg",
  "bose",
  "boyd",
  "brahmagupta",
  "brattain",
  "brown",
  "carson",
  "chandrasekhar",
  "colden",
  "cori",
  "cray",
  "curie",
  "darwin",
  "davinci",
  "dijkstra",
  "dubinsky",
  "easley",
  "einstein",
  "elion",
  "engelbart",
  "euclid",
  "euler",
  "fermat",
  "fermi",
  "feynman",
  "franklin",
  "galileo",
  "gates",
  "goldberg",
  "goldstine",
  "goldwasser",
  "golick",
  "goodall",
  "hamilton",
  "hawking",
  "heisenberg",
  "heyrovsky",
  "hodgkin",
  "hoover",
  "hopper",
  "hugle",
  "hypatia",
  "jang",
  "jennings",
  "jepsen",
  "joliot",
  "jones",
  "kalam",
  "kare",
  "keller",
  "khorana",
  "kilby",
  "kirch",
  "knuth",
  "kowalevski",
  "lalande",
  "lamarr",
  "leakey",
  "leavitt",
  "lichterman",
  "liskov",
  "lovelace",
  "lumiere",
  "mahavira",
  "mayer",
  "mccarthy",
  "mcclintock",
  "mclean",
  "mcnulty",
  "meitner",
  "meninsky",
  "mestorf",
  "minsky",
  "mirzakhani",
  "morse",
  "murdock",
  "newton",
  "nobel",
  "noether",
  "northcutt",
  "noyce",
  "panini",
  "pare",
  "pasteur",
  "payne",
  "perlman",
  "pike",
  "poincare",
  "poitras",
  "ptolemy",
  "raman",
  "ramanujan",
  "ride",
  "ritchie",
  "roentgen",
  "rosalind",
  "saha",
  "sammet",
  "shaw",
  "shirley",
  "shockley",
  "sinoussi",
  "snyder",
  "spence",
  "stallman",
  "stonebraker",
  "swanson",
  "swartz",
  "swirles",
  "tesla",
  "thompson",
  "torvalds",
  "turing",
  "varahamihira",
  "visvesvaraya",
  "volhard",
  "wescoff",
  "williams",
  "wilson",
  "wing",
  "wozniak",
  "wright",
  "yalow",
  "yonath",
  "coulomb",
  "degrasse",
  "dewey",
  "edison",
  "eratosthenes",
  "faraday",
  "galton",
  "gauss",
  "herschel",
  "hubble",
  "joule",
  "kaku",
  "kepler",
  "khayyam",
  "lavoisier",
  "maxwell",
  "mendel",
  "mendeleev",
  "ohm",
  "pascal",
  "planck",
  "riemann",
  "schrodinger",
  "sagan",
  "tesla",
  "tyson",
  "volta",
  "watt",
  "weber",
  "wien",
  "zoBell",
  "zuse",
];

/**
 * Header text for user projects
 * @constant
 *
 */
export const USER_PROJECTS_HEADER = "My Collection";

export const DEFAULT_FOLDER = "My Projects";

/**
 * Header text for admin page
 * @constant
 *
 */
export const ADMIN_HEADER_TITLE = "Admin Page";

/**
 * Header description for admin page
 * @constant
 *
 */
export const ADMIN_HEADER_DESCRIPTION =
  "Navigate through this section to efficiently oversee all application users. From here, you can seamlessly manage user accounts.";

export const BASE_URL_API = "/api/v1/";

export const BACKEND_URL = "http://localhost:7860/";

/**
 * URLs excluded from error retries.
 * @constant
 *
 */
export const URL_EXCLUDED_FROM_ERROR_RETRIES = [
  `${BASE_URL_API}validate/code`,
  `${BASE_URL_API}custom_component`,
  `${BASE_URL_API}validate/prompt`,
  `http://localhost:7860/login`,
  `${BASE_URL_API}api_key/store`,
];

export const skipNodeUpdate = [
  "CustomComponent",
  "PromptTemplate",
  "ChatMessagePromptTemplate",
  "SystemMessagePromptTemplate",
  "HumanMessagePromptTemplate",
];

export const CONTROL_INPUT_STATE = {
  password: "",
  cnfPassword: "",
  username: "",
};

export const CONTROL_PATCH_USER_STATE = {
  password: "",
  cnfPassword: "",
  profilePicture: "",
  apikey: "",
};

export const CONTROL_LOGIN_STATE = {
  username: "",
  password: "",
};

export const CONTROL_NEW_USER = {
  username: "",
  password: "",
  is_active: false,
  is_superuser: false,
};

export const tabsCode = [];

export const FETCH_ERROR_MESSAGE = "Couldn't establish a connection.";
export const FETCH_ERROR_DESCRIPION =
  "Check if everything is working properly and try again.";

export const SIGN_UP_SUCCESS = "Account created! Await admin activation. ";

export const API_PAGE_PARAGRAPH =
  "Your secret API keys are listed below. Do not share your API key with others, or expose it in the browser or other client-side code.";

export const API_PAGE_USER_KEYS =
  "This user does not have any keys assigned at the moment.";

export const LAST_USED_SPAN_1 = "The last time this key was used.";

export const LAST_USED_SPAN_2 =
  "Accurate to within the hour from the most recent usage.";

export const LANGFLOW_SUPPORTED_TYPES = new Set([
  "str",
  "bool",
  "float",
  "code",
  "prompt",
  "file",
  "int",
  "dict",
  "NestedDict",
]);

export const priorityFields = new Set(["code", "template"]);

export const INPUT_TYPES = new Set([
  "ChatInput",
  "TextInput",
  "KeyPairInput",
  "JsonInput",
  "StringListInput",
]);
export const OUTPUT_TYPES = new Set([
  "ChatOutput",
  "TextOutput",
  "PDFOutput",
  "ImageOutput",
  "CSVOutput",
  "JsonOutput",
  "KeyPairOutput",
  "StringListOutput",
  "DataOutput",
  "TableOutput",
]);

export const CHAT_FIRST_INITIAL_TEXT =
  "Start a conversation and click the agent's memories";

export const TOOLTIP_OUTDATED_NODE =
  "Your component is outdated. Click to update (data may be lost)";

export const CHAT_SECOND_INITIAL_TEXT = "to inspect previous messages.";

export const ZERO_NOTIFICATIONS = "No new notifications";

export const SUCCESS_BUILD = "Built sucessfully ✨";

export const ALERT_SAVE_WITH_API =
  "Caution: Unchecking this box only removes API keys from fields specifically designated for API keys.";

export const SAVE_WITH_API_CHECKBOX = "Save with my API keys";
export const EDIT_TEXT_MODAL_TITLE = "Edit Text";
export const EDIT_TEXT_PLACEHOLDER = "Type message here.";
export const INPUT_HANDLER_HOVER = "Avaliable input components:";
export const OUTPUT_HANDLER_HOVER = "Avaliable output components:";
export const TEXT_INPUT_MODAL_TITLE = "Inputs";
export const OUTPUTS_MODAL_TITLE = "Outputs";
export const LANGFLOW_CHAT_TITLE = "Langflow Chat";
export const CHAT_INPUT_PLACEHOLDER =
  "No chat input variables found. Click to run your flow.";
export const CHAT_INPUT_PLACEHOLDER_SEND = "Send a message...";
export const EDIT_CODE_TITLE = "Edit Code";
export const MY_COLLECTION_DESC =
  "Manage your personal projects. Download and upload entire collections.";
export const STORE_DESC = "Explore community-shared flows and components.";
export const STORE_TITLE = "Langflow Store";
export const NO_API_KEY = "You don't have an API key. ";
export const INSERT_API_KEY = "Insert your Langflow API key.";
export const INVALID_API_KEY = "Your API key is not valid. ";
export const CREATE_API_KEY = `Don’t have an API key? Sign up at`;
export const STATUS_BUILD = "Build to validate status.";
export const STATUS_BUILDING = "Building...";
export const SAVED_HOVER = "Last saved at ";
export const RUN_TIMESTAMP_PREFIX = "Last Run: ";
export const STARTER_FOLDER_NAME = "Starter Projects";
export const PRIORITY_SIDEBAR_ORDER = [
  "saved_components",
  "inputs",
  "outputs",
  "prompts",
  "data",
  "prompt",
  "models",
  "helpers",
  "vectorstores",
  "vectorsearch",
  "embeddings",
];
export const NATIVE_CATEGORIES = [
  "inputs",
  "outputs",
  "prompts",
  "data",
  "prompt",
  "models",
  "helpers",
  "experimental",
  "agents",
];

export const AUTHORIZED_DUPLICATE_REQUESTS = [
  "/health",
  "/flows",
  "/logout",
  "/refresh",
  "/login",
  "/auto_login",
];

export const SAVE_DEBOUNCE_TIME = 300;

export const IS_MAC = navigator.userAgent.toUpperCase().includes("MAC");

export const defaultShortcuts = [
  {
    name: "Advanced Settings",
    shortcut: `${IS_MAC ? "Cmd" : "Ctrl"} + Shift + A`,
  },
  {
    name: "Minimize",
    shortcut: `${IS_MAC ? "Cmd" : "Ctrl"} + Q`,
  },
  {
    name: "Code",
    shortcut: `Space`,
  },
  {
    name: "Copy",
    shortcut: `${IS_MAC ? "Cmd" : "Ctrl"} + C`,
  },
  {
    name: "Duplicate",
    shortcut: `${IS_MAC ? "Cmd" : "Ctrl"} + D`,
  },
  {
    name: "Component Share",
    shortcut: `${IS_MAC ? "Cmd" : "Ctrl"} + Shift + S`,
  },
  {
    name: "Docs",
    shortcut: `${IS_MAC ? "Cmd" : "Ctrl"} + Shift + D`,
  },
  {
    name: "Save",
    shortcut: `${IS_MAC ? "Cmd" : "Ctrl"} + S`,
  },
  {
    name: "Delete",
    shortcut: "Backspace",
  },
  {
    name: "Open playground",
    shortcut: `${IS_MAC ? "Cmd" : "Ctrl"} + K`,
  },
  {
    name: "Undo",
    shortcut: `${IS_MAC ? "Cmd" : "Ctrl"} + Z`,
  },
  {
    name: "Redo",
    shortcut: `${IS_MAC ? "Cmd" : "Ctrl"} + Y`,
  },
  {
    name: "Group",
    shortcut: `${IS_MAC ? "Cmd" : "Ctrl"} + G`,
  },
  {
    name: "Cut",
    shortcut: `${IS_MAC ? "Cmd" : "Ctrl"} + X`,
  },
  {
    name: "Paste",
    shortcut: `${IS_MAC ? "Cmd" : "Ctrl"} + V`,
  },
  {
    name: "API",
    shortcut: `R`,
  },
  {
    name: "Download",
    shortcut: `${IS_MAC ? "Cmd" : "Ctrl"} + J`,
  },
  {
    name: "Update",
    shortcut: `${IS_MAC ? "Cmd" : "Ctrl"} + U`,
  },
  {
    name: "Freeze",
    shortcut: `${IS_MAC ? "Cmd" : "Ctrl"} + F`,
  },
  {
    name: "Flow Share",
    shortcut: `${IS_MAC ? "Cmd" : "Ctrl"} + B`,
  },
  {
    name: "Play",
    shortcut: `P`,
  },
  {
    name: "Output Inspection",
    shortcut: `O`,
  },
];

export const DEFAULT_TABLE_ALERT_MSG = `Oops! It seems there's no data to display right now. Please check back later.`;

export const DEFAULT_TABLE_ALERT_TITLE = "No Data Available";

export const LOCATIONS_TO_RETURN = ["/flow/", "/settings/"];

export const MAX_BATCH_SIZE = 50;

export const MODAL_CLASSES =
  "nopan nodelete nodrag noundo nocopy fixed inset-0 bottom-0 left-0 right-0 top-0 z-50 overflow-auto bg-blur-shared backdrop-blur-sm data-[state=open]:animate-in data-[state=closed]:animate-out data-[state=closed]:fade-out-0 data-[state=open]:fade-in-0";

<<<<<<< HEAD
export const ALLOWED_IMAGE_INPUT_EXTENSIONS = ["png", "jpg", "jpeg"];

export const FS_ERROR_TEXT =
  "Please ensure your file has one of the following extensions:";
export const SN_ERROR_TEXT = ALLOWED_IMAGE_INPUT_EXTENSIONS.join(", ");
=======
export const ERROR_UPDATING_COMPONENT =
  "An unexpected error occurred while updating the Component. Please try again.";
export const TITLE_ERROR_UPDATING_COMPONENT =
  "Error while updating the Component";
>>>>>>> 5f14aece
<|MERGE_RESOLUTION|>--- conflicted
+++ resolved
@@ -848,15 +848,13 @@
 export const MODAL_CLASSES =
   "nopan nodelete nodrag noundo nocopy fixed inset-0 bottom-0 left-0 right-0 top-0 z-50 overflow-auto bg-blur-shared backdrop-blur-sm data-[state=open]:animate-in data-[state=closed]:animate-out data-[state=closed]:fade-out-0 data-[state=open]:fade-in-0";
 
-<<<<<<< HEAD
 export const ALLOWED_IMAGE_INPUT_EXTENSIONS = ["png", "jpg", "jpeg"];
 
 export const FS_ERROR_TEXT =
   "Please ensure your file has one of the following extensions:";
 export const SN_ERROR_TEXT = ALLOWED_IMAGE_INPUT_EXTENSIONS.join(", ");
-=======
+
 export const ERROR_UPDATING_COMPONENT =
   "An unexpected error occurred while updating the Component. Please try again.";
 export const TITLE_ERROR_UPDATING_COMPONENT =
-  "Error while updating the Component";
->>>>>>> 5f14aece
+  "Error while updating the Component";