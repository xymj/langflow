import { useContext, useEffect, useState } from "react";
import { FaDiscord, FaGithub, FaTwitter } from "react-icons/fa";
import { Link, useLocation } from "react-router-dom";
import AlertDropdown from "../../alerts/alertDropDown";
import { USER_PROJECTS_HEADER } from "../../constants/constants";
import { alertContext } from "../../contexts/alertContext";
import { darkContext } from "../../contexts/darkContext";
import { TabsContext } from "../../contexts/tabsContext";
import { getRepoStars } from "../../controllers/API";
import IconComponent from "../genericIconComponent";
import { Button } from "../ui/button";
import { Separator } from "../ui/separator";
import MenuBar from "./components/menuBar";

export default function Header() {
  const { flows, tabId } = useContext(TabsContext);
  const { dark, setDark } = useContext(darkContext);
  const { notificationCenter } = useContext(alertContext);
  const location = useLocation();

  const [stars, setStars] = useState(null);

  // Get and set numbers of stars on header
  useEffect(() => {
    async function fetchStars() {
      const starsCount = await getRepoStars("logspace-ai", "langflow");
      setStars(starsCount);
    }
    fetchStars();
  }, []);
  return (
    <div className="header-arrangement">
      <div className="header-start-display">
<<<<<<< HEAD
        <Link to="/">
          <span className="ml-4 text-2xl">⛓️</span>
        </Link>
        {flows.findIndex((flow) => tabId === flow.id) !== -1 &&
          tabId !== "" && <MenuBar flows={flows} tabId={tabId} />}
=======
        {tabId === "" || !tabId ? (
          <div className="ml-2">
            <a
              href="https://www.langflow.org/"
              target="_blank"
              rel="noreferrer"
              className="header-waitlist-link-box"
            >
              <span className="pr-1 text-2xl">⛓️</span>
              <span>Join The Waitlist</span>
            </a>
          </div>
        ) : (
          <Link to="/">
            <span className="ml-4 text-2xl">⛓️</span>
          </Link>
        )}

        {flows.findIndex((f) => tabId === f.id) !== -1 && tabId !== "" && (
          <MenuBar flows={flows} tabId={tabId} />
        )}
>>>>>>> fe5a35aa
      </div>
      <div className="round-button-div">
        <Link to="/">
          <Button
            className="gap-2"
            variant={location.pathname === "/" ? "primary" : "secondary"}
            size="sm"
          >
            <IconComponent name="Home" className="h-4 w-4" />
            <div className="flex-1">{USER_PROJECTS_HEADER}</div>
          </Button>
        </Link>
        <Link to="/community">
          <Button
            className="gap-2"
            variant={
              location.pathname === "/community" ? "primary" : "secondary"
            }
            size="sm"
          >
            <IconComponent name="Users2" className="h-4 w-4" />
            <div className="flex-1">Community Examples</div>
          </Button>
        </Link>
      </div>
      <div className="header-end-division">
        <div className="header-end-display">
          <a
            href="https://github.com/logspace-ai/langflow"
            target="_blank"
            rel="noreferrer"
            className="header-github-link"
          >
            <FaGithub className="mr-2 h-5 w-5" />
            Star
            <div className="header-github-display">{stars}</div>
          </a>
          <a
            href="https://twitter.com/logspace_ai"
            target="_blank"
            rel="noreferrer"
            className="text-muted-foreground"
          >
            <FaTwitter className="side-bar-button-size" />
          </a>
          <a
            href="https://discord.gg/EqksyE2EX9"
            target="_blank"
            rel="noreferrer"
            className="text-muted-foreground"
          >
            <FaDiscord className="side-bar-button-size" />
          </a>

          <Separator orientation="vertical" />
          <button
            className="extra-side-bar-save-disable"
            onClick={() => {
              setDark(!dark);
            }}
          >
            {dark ? (
              <IconComponent name="SunIcon" className="side-bar-button-size" />
            ) : (
              <IconComponent name="MoonIcon" className="side-bar-button-size" />
            )}
          </button>
          <AlertDropdown>
            <div className="extra-side-bar-save-disable relative">
              {notificationCenter && (
                <div className="header-notifications"></div>
              )}
              <IconComponent
                name="Bell"
                className="side-bar-button-size"
                aria-hidden="true"
              />
            </div>
          </AlertDropdown>
        </div>
      </div>
    </div>
  );
}<|MERGE_RESOLUTION|>--- conflicted
+++ resolved
@@ -31,13 +31,6 @@
   return (
     <div className="header-arrangement">
       <div className="header-start-display">
-<<<<<<< HEAD
-        <Link to="/">
-          <span className="ml-4 text-2xl">⛓️</span>
-        </Link>
-        {flows.findIndex((flow) => tabId === flow.id) !== -1 &&
-          tabId !== "" && <MenuBar flows={flows} tabId={tabId} />}
-=======
         {tabId === "" || !tabId ? (
           <div className="ml-2">
             <a
@@ -59,7 +52,6 @@
         {flows.findIndex((f) => tabId === f.id) !== -1 && tabId !== "" && (
           <MenuBar flows={flows} tabId={tabId} />
         )}
->>>>>>> fe5a35aa
       </div>
       <div className="round-button-div">
         <Link to="/">
