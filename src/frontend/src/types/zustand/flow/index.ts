import {
  Connection,
  Edge,
  Node,
  OnEdgesChange,
  OnNodesChange,
  ReactFlowInstance,
  Viewport,
} from "reactflow";
import { BuildStatus } from "../../../constants/enums";
import { VertexBuildTypeAPI } from "../../api";
import { ChatInputType, ChatOutputType } from "../../chat";
import { FlowState } from "../../tabs";

export type FlowPoolObjectType = {
  timestamp: string;
  valid: boolean;
  messages: Array<ChatOutputType | ChatInputType> | [];
  data: {
    artifacts: any | ChatOutputType | ChatInputType;
    results: any | ChatOutputType | ChatInputType;
  };
  duration?: string;
  progress?: number;
  id: string;
  buildId: string;
};

export type FlowPoolObjectTypeNew = {
  //build
  //1 - error->logs
  //2 - success-> result
  timestamp: string;
  valid: boolean;
  data: {
    logs?: any | ChatOutputType | ChatInputType;
    results: any | ChatOutputType | ChatInputType;
  };
  duration?: string;
  progress?: number;
  //retrieve component type from id
  id: string;
  buildId: string;
};

export type VertexLayerElementType = {
  id: string;
  reference?: string;
};

export type FlowPoolType = {
  [key: string]: Array<VertexBuildTypeAPI>;
};

export type FlowStoreType = {
  onFlowPage: boolean;
  setOnFlowPage: (onFlowPage: boolean) => void;
  flowPool: FlowPoolType;
  inputs: Array<{
    type: string;
    id: string;
    displayName: string;
  }>;
  outputs: Array<{
    type: string;
    id: string;
    displayName: string;
  }>;
  hasIO: boolean;
  setFlowPool: (flowPool: FlowPoolType) => void;
  addDataToFlowPool: (data: VertexBuildTypeAPI, nodeId: string) => void;
  CleanFlowPool: () => void;
  isBuilding: boolean;
  isPending: boolean;
  setIsBuilding: (isBuilding: boolean) => void;
  setPending: (isPending: boolean) => void;
  resetFlow: (flow: {
    nodes: Node[];
    edges: Edge[];
    viewport: Viewport;
  }) => void;
  reactFlowInstance: ReactFlowInstance | null;
  setReactFlowInstance: (newState: ReactFlowInstance) => void;
  flowState: FlowState | undefined;
  setFlowState: (
    state:
      | FlowState
      | undefined
      | ((oldState: FlowState | undefined) => FlowState),
  ) => void;
  nodes: Node[];
  edges: Edge[];
  onNodesChange: OnNodesChange;
  onEdgesChange: OnEdgesChange;
  setNodes: (
    update: Node[] | ((oldState: Node[]) => Node[]),
    skipSave?: boolean,
  ) => void;
  setEdges: (
    update: Edge[] | ((oldState: Edge[]) => Edge[]),
    skipSave?: boolean,
  ) => void;
  setNode: (id: string, update: Node | ((oldState: Node) => Node)) => void;
  getNode: (id: string) => Node | undefined;
  deleteNode: (nodeId: string | Array<string>) => void;
  deleteEdge: (edgeId: string | Array<string>) => void;
  paste: (
    selection: { nodes: any; edges: any },
    position: { x: number; y: number; paneX?: number; paneY?: number },
  ) => void;
  lastCopiedSelection: { nodes: any; edges: any } | null;
  setLastCopiedSelection: (
    newSelection: { nodes: any; edges: any } | null,
    isCrop?: boolean,
  ) => void;
  cleanFlow: () => void;
  setFilterEdge: (newState) => void;
  getFilterEdge: any[];
  onConnect: (connection: Connection) => void;
  unselectAll: () => void;
  buildFlow: ({
    startNodeId,
    stopNodeId,
    input_value,
    files,
    silent,
  }: {
    startNodeId?: string;
    stopNodeId?: string;
    input_value?: string;
    files?: string[];
    silent?: boolean;
  }) => Promise<void>;
  getFlow: () => { nodes: Node[]; edges: Edge[]; viewport: Viewport };
  updateVerticesBuild: (
    vertices: {
      verticesIds: string[];
      verticesLayers: VertexLayerElementType[][];
      runId: string;
      verticesToRun: string[];
    } | null,
  ) => void;
  addToVerticesBuild: (vertices: string[]) => void;
  removeFromVerticesBuild: (vertices: string[]) => void;
  verticesBuild: {
    verticesIds: string[];
    verticesLayers: VertexLayerElementType[][];
    runId: string;
    verticesToRun: string[];
  } | null;
  updateBuildStatus: (nodeId: string[], status: BuildStatus) => void;
  revertBuiltStatusFromBuilding: () => void;
  flowBuildStatus: {
    [key: string]: { status: BuildStatus; timestamp?: string };
  };
  updateFlowPool: (
    nodeId: string,
    data: VertexBuildTypeAPI | ChatOutputType | ChatInputType,
<<<<<<< HEAD
    buildId?: string
=======
    buildId?: string,
>>>>>>> 6716a90c
  ) => void;
  getNodePosition: (nodeId: string) => { x: number; y: number };
};<|MERGE_RESOLUTION|>--- conflicted
+++ resolved
@@ -156,11 +156,7 @@
   updateFlowPool: (
     nodeId: string,
     data: VertexBuildTypeAPI | ChatOutputType | ChatInputType,
-<<<<<<< HEAD
-    buildId?: string
-=======
     buildId?: string,
->>>>>>> 6716a90c
   ) => void;
   getNodePosition: (nodeId: string) => { x: number; y: number };
 };