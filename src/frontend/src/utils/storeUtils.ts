--- conflicted
+++ resolved
@@ -20,18 +20,6 @@
   return childFLow;
 }
 
-<<<<<<< HEAD
-export function getTagsIds(
-  tags: string[],
-  tagListId: { name: string; id: string }[],
-) {
-  return tags
-    .map((tag) => tagListId.find((tagObj) => tagObj.name === tag))!
-    .map((tag) => tag!.id);
-}
-
-=======
->>>>>>> 11c874cd
 export function getInputsAndOutputs(nodes: Node[]) {
   let inputs: { type: string; id: string; displayName: string }[] = [];
   let outputs: { type: string; id: string; displayName: string }[] = [];
