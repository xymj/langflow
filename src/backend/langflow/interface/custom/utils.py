import ast
import contextlib
import re
import traceback
import warnings
from typing import Any, Dict, List, Optional, Union
from uuid import UUID

from fastapi import HTTPException
from loguru import logger

from langflow.field_typing.range_spec import RangeSpec
from langflow.interface.custom.attributes import ATTR_FUNC_MAPPING
from langflow.interface.custom.code_parser.utils import extract_inner_type
from langflow.interface.custom.custom_component import CustomComponent
from langflow.interface.custom.directory_reader.utils import (
    build_custom_component_list_from_path,
    determine_component_name,
    merge_nested_dicts_with_renaming,
)
from langflow.interface.custom.eval import eval_custom_component_code
from langflow.template.field.base import TemplateField
from langflow.template.frontend_node.custom_components import (
    CustomComponentFrontendNode,
)
<<<<<<< HEAD
from langflow.utils import validate
=======
>>>>>>> cb433f65
from langflow.utils.util import get_base_classes


def add_output_types(frontend_node: CustomComponentFrontendNode, return_types: List[str]):
    """Add output types to the frontend node"""
    for return_type in return_types:
        if return_type is None:
            raise HTTPException(
                status_code=400,
                detail={
                    "error": ("Invalid return type. Please check your code and try again."),
                    "traceback": traceback.format_exc(),
                },
            )
        if hasattr(return_type, "__name__"):
            return_type = return_type.__name__
        elif hasattr(return_type, "__class__"):
            return_type = return_type.__class__.__name__
        else:
            return_type = str(return_type)

        frontend_node.add_output_type(return_type)


def reorder_fields(frontend_node: CustomComponentFrontendNode, field_order: List[str]):
    """Reorder fields in the frontend node based on the specified field_order."""
    if not field_order:
        return

    # Create a dictionary for O(1) lookup time.
    field_dict = {field.name: field for field in frontend_node.template.fields}
    reordered_fields = [field_dict[name] for name in field_order if name in field_dict]
    # Add any fields that are not in the field_order list
    for field in frontend_node.template.fields:
        if field.name not in field_order:
            reordered_fields.append(field)
    frontend_node.template.fields = reordered_fields


def add_base_classes(frontend_node: CustomComponentFrontendNode, return_types: List[str]):
    """Add base classes to the frontend node"""
    for return_type_instance in return_types:
        if return_type_instance is None:
            raise HTTPException(
                status_code=400,
                detail={
                    "error": ("Invalid return type. Please check your code and try again."),
                    "traceback": traceback.format_exc(),
                },
            )

        base_classes = get_base_classes(return_type_instance)

        for base_class in base_classes:
            frontend_node.add_base_class(base_class)


def extract_type_from_optional(field_type):
    """
    Extract the type from a string formatted as "Optional[<type>]".

    Parameters:
    field_type (str): The string from which to extract the type.

    Returns:
    str: The extracted type, or an empty string if no type was found.
    """
    match = re.search(r"\[(.*?)\]$", field_type)
    return match[1] if match else None


def get_field_properties(extra_field):
    """Get the properties of an extra field"""
    field_name = extra_field["name"]
    field_type = extra_field.get("type", "str")
    field_value = extra_field.get("default", "")
    field_required = "optional" not in field_type.lower()

    if not field_required:
        field_type = extract_type_from_optional(field_type)
    if field_value is not None:
        with contextlib.suppress(Exception):
            field_value = ast.literal_eval(field_value)
    return field_name, field_type, field_value, field_required


def process_type(field_type: str):
    if field_type.startswith("list") or field_type.startswith("List"):
        return extract_inner_type(field_type)

    # field_type is a string can be Prompt or Code too
    # so we just need to lower if it is the case
    lowercase_type = field_type.lower()
    if lowercase_type in ["prompt", "code"]:
        return lowercase_type
    return field_type


def add_new_custom_field(
    frontend_node: CustomComponentFrontendNode,
    field_name: str,
    field_type: str,
    field_value: Any,
    field_required: bool,
    field_config: dict,
):
    # Check field_config if any of the keys are in it
    # if it is, update the value
    display_name = field_config.pop("display_name", None)
    field_type = field_config.pop("field_type", field_type)
    field_contains_list = "list" in field_type.lower()
    field_type = process_type(field_type)
    field_value = field_config.pop("value", field_value)
    field_advanced = field_config.pop("advanced", False)

    if field_type == "bool" and field_value is None:
        field_value = False

    # If options is a list, then it's a dropdown
    # If options is None, then it's a list of strings
    is_list = isinstance(field_config.get("options"), list)
    field_config["is_list"] = is_list or field_config.get("is_list", False) or field_contains_list

    if "name" in field_config:
        warnings.warn("The 'name' key in field_config is used to build the object and can't be changed.")
    required = field_config.pop("required", field_required)
    placeholder = field_config.pop("placeholder", "")

    new_field = TemplateField(
        name=field_name,
        field_type=field_type,
        value=field_value,
        show=True,
        required=required,
        advanced=field_advanced,
        placeholder=placeholder,
        display_name=display_name,
        **sanitize_field_config(field_config),
    )
    frontend_node.template.upsert_field(field_name, new_field)
    if isinstance(frontend_node.custom_fields, dict):
        frontend_node.custom_fields[field_name] = None

    return frontend_node


def add_extra_fields(frontend_node, field_config, function_args):
    """Add extra fields to the frontend node"""
    if not function_args:
        return

    for extra_field in function_args:
        if "name" not in extra_field or extra_field["name"] == "self":
            continue

        field_name, field_type, field_value, field_required = get_field_properties(extra_field)
        config = field_config.get(field_name, {})
        frontend_node = add_new_custom_field(
            frontend_node,
            field_name,
            field_type,
            field_value,
            field_required,
            config,
        )


def get_field_dict(field: Union[TemplateField, dict]):
    """Get the field dictionary from a TemplateField or a dict"""
    if isinstance(field, TemplateField):
        return field.model_dump(by_alias=True, exclude_none=True)
    return field


def run_build_config(
    custom_component: CustomComponent,
    user_id: Optional[Union[str, UUID]] = None,
    update_field=None,
):
    """Build the field configuration for a custom component"""

    try:
        if custom_component.code is None:
            return {}
        elif isinstance(custom_component.code, str):
            custom_class = eval_custom_component_code(custom_component.code)
        else:
            raise ValueError("Invalid code type")
    except Exception as exc:
        logger.error(f"Error while evaluating custom component code: {str(exc)}")
        raise HTTPException(
            status_code=400,
            detail={
                "error": ("Invalid type convertion. Please check your code and try again."),
                "traceback": traceback.format_exc(),
            },
        ) from exc

    try:
        custom_instance = custom_class(user_id=user_id)
        build_config: Dict = custom_instance.build_config()

        for field_name, field in build_config.items():
            # Allow user to build TemplateField as well
            # as a dict with the same keys as TemplateField
            field_dict = get_field_dict(field)
            if update_field is not None and field_name != update_field:
                continue
            try:
                update_field_dict(field_dict)
                build_config[field_name] = field_dict
            except Exception as exc:
                logger.error(f"Error while getting build_config: {str(exc)}")

        return build_config, custom_instance

    except Exception as exc:
        logger.error(f"Error while building field config: {str(exc)}")
        raise HTTPException(
            status_code=400,
            detail={
                "error": ("Invalid type convertion. Please check your code and try again."),
                "traceback": traceback.format_exc(),
            },
        ) from exc


def sanitize_template_config(template_config):
    """Sanitize the template config"""

    for key in template_config.copy():
        if key not in ATTR_FUNC_MAPPING.keys():
            template_config.pop(key, None)

    return template_config


def build_frontend_node(template_config):
    """Build a frontend node for a custom component"""
    try:
        sanitized_template_config = sanitize_template_config(template_config)
        return CustomComponentFrontendNode(**sanitized_template_config)
    except Exception as exc:
        logger.error(f"Error while building base frontend node: {exc}")
        raise exc


def add_code_field(frontend_node: CustomComponentFrontendNode, raw_code, field_config):
    code_field = TemplateField(
        dynamic=True,
        required=True,
        placeholder="",
        multiline=True,
        value=raw_code,
        password=False,
        name="code",
        advanced=field_config.pop("advanced", False),
        field_type="code",
        is_list=False,
    )
    frontend_node.template.add_field(code_field)

    return frontend_node


def build_custom_component_template(
    custom_component: CustomComponent,
    user_id: Optional[Union[str, UUID]] = None,
    update_field: Optional[str] = None,
) -> Optional[Dict[str, Any]]:
    """Build a custom component template for the langchain"""
    try:
        logger.debug("Building custom component template")
        frontend_node = build_frontend_node(custom_component.template_config)

        logger.debug("Updated attributes")
        field_config, custom_instance = run_build_config(custom_component, user_id=user_id, update_field=update_field)
        logger.debug("Built field config")
        entrypoint_args = custom_component.get_function_entrypoint_args

        add_extra_fields(frontend_node, field_config, entrypoint_args)

        frontend_node = add_code_field(frontend_node, custom_component.code, field_config.get("code", {}))

        add_base_classes(frontend_node, custom_component.get_function_entrypoint_return_type)
        add_output_types(frontend_node, custom_component.get_function_entrypoint_return_type)
        logger.debug("Added base classes")

        reorder_fields(frontend_node, custom_instance._get_field_order())

        return frontend_node.to_dict(add_name=False)
    except Exception as exc:
        if isinstance(exc, HTTPException):
            raise exc
        raise HTTPException(
            status_code=400,
            detail={
                "error": ("Invalid type convertion. Please check your code and try again."),
                "traceback": traceback.format_exc(),
            },
        ) from exc


def create_component_template(component):
    """Create a template for a component."""
    component_code = component["code"]
    component_output_types = component["output_types"]

    component_extractor = CustomComponent(code=component_code)

    component_template = build_custom_component_template(component_extractor)
    component_template["output_types"] = component_output_types

    return component_template


def build_custom_components(settings_service):
    """Build custom components from the specified paths."""
    if not settings_service.settings.COMPONENTS_PATH:
        return {}

    logger.info(f"Building custom components from {settings_service.settings.COMPONENTS_PATH}")
    custom_components_from_file = {}
    processed_paths = set()
    for path in settings_service.settings.COMPONENTS_PATH:
        path_str = str(path)
        if path_str in processed_paths:
            continue

        custom_component_dict = build_custom_component_list_from_path(path_str)
        if custom_component_dict:
            category = next(iter(custom_component_dict))
            logger.info(f"Loading {len(custom_component_dict[category])} component(s) from category {category}")
            custom_components_from_file = merge_nested_dicts_with_renaming(
                custom_components_from_file, custom_component_dict
            )
        processed_paths.add(path_str)

    return custom_components_from_file


def update_field_dict(field_dict):
    """Update the field dictionary by calling options() or value() if they are callable"""
    if "options" in field_dict and callable(field_dict["options"]):
        field_dict["options"] = field_dict["options"]()
        # Also update the "refresh" key
        field_dict["refresh"] = True

    if "value" in field_dict and callable(field_dict["value"]):
        field_dict["value"] = field_dict["value"]()
        field_dict["refresh"] = True

    # Let's check if "range_spec" is a RangeSpec object
    if "rangeSpec" in field_dict and isinstance(field_dict["rangeSpec"], RangeSpec):
        field_dict["rangeSpec"] = field_dict["rangeSpec"].model_dump()


def sanitize_field_config(field_config: Dict):
    # If any of the already existing keys are in field_config, remove them
    for key in [
        "name",
        "field_type",
        "value",
        "required",
        "placeholder",
        "display_name",
        "advanced",
        "show",
    ]:
        field_config.pop(key, None)
    return field_config


def build_component(component):
    """Build a single component."""
    component_name = determine_component_name(component)
    component_template = create_component_template(component)
    logger.debug(f"Building component: {component_name, component.get('output_types')}")
    return component_name, component_template


def get_function(code):
    """Get the function"""
    function_name = validate.extract_function_name(code)

    return validate.create_function(code, function_name)<|MERGE_RESOLUTION|>--- conflicted
+++ resolved
@@ -23,21 +23,22 @@
 from langflow.template.frontend_node.custom_components import (
     CustomComponentFrontendNode,
 )
-<<<<<<< HEAD
 from langflow.utils import validate
-=======
->>>>>>> cb433f65
 from langflow.utils.util import get_base_classes
 
 
-def add_output_types(frontend_node: CustomComponentFrontendNode, return_types: List[str]):
+def add_output_types(
+    frontend_node: CustomComponentFrontendNode, return_types: List[str]
+):
     """Add output types to the frontend node"""
     for return_type in return_types:
         if return_type is None:
             raise HTTPException(
                 status_code=400,
                 detail={
-                    "error": ("Invalid return type. Please check your code and try again."),
+                    "error": (
+                        "Invalid return type. Please check your code and try again."
+                    ),
                     "traceback": traceback.format_exc(),
                 },
             )
@@ -66,14 +67,18 @@
     frontend_node.template.fields = reordered_fields
 
 
-def add_base_classes(frontend_node: CustomComponentFrontendNode, return_types: List[str]):
+def add_base_classes(
+    frontend_node: CustomComponentFrontendNode, return_types: List[str]
+):
     """Add base classes to the frontend node"""
     for return_type_instance in return_types:
         if return_type_instance is None:
             raise HTTPException(
                 status_code=400,
                 detail={
-                    "error": ("Invalid return type. Please check your code and try again."),
+                    "error": (
+                        "Invalid return type. Please check your code and try again."
+                    ),
                     "traceback": traceback.format_exc(),
                 },
             )
@@ -148,10 +153,14 @@
     # If options is a list, then it's a dropdown
     # If options is None, then it's a list of strings
     is_list = isinstance(field_config.get("options"), list)
-    field_config["is_list"] = is_list or field_config.get("is_list", False) or field_contains_list
+    field_config["is_list"] = (
+        is_list or field_config.get("is_list", False) or field_contains_list
+    )
 
     if "name" in field_config:
-        warnings.warn("The 'name' key in field_config is used to build the object and can't be changed.")
+        warnings.warn(
+            "The 'name' key in field_config is used to build the object and can't be changed."
+        )
     required = field_config.pop("required", field_required)
     placeholder = field_config.pop("placeholder", "")
 
@@ -182,7 +191,9 @@
         if "name" not in extra_field or extra_field["name"] == "self":
             continue
 
-        field_name, field_type, field_value, field_required = get_field_properties(extra_field)
+        field_name, field_type, field_value, field_required = get_field_properties(
+            extra_field
+        )
         config = field_config.get(field_name, {})
         frontend_node = add_new_custom_field(
             frontend_node,
@@ -220,7 +231,9 @@
         raise HTTPException(
             status_code=400,
             detail={
-                "error": ("Invalid type convertion. Please check your code and try again."),
+                "error": (
+                    "Invalid type convertion. Please check your code and try again."
+                ),
                 "traceback": traceback.format_exc(),
             },
         ) from exc
@@ -248,7 +261,9 @@
         raise HTTPException(
             status_code=400,
             detail={
-                "error": ("Invalid type convertion. Please check your code and try again."),
+                "error": (
+                    "Invalid type convertion. Please check your code and try again."
+                ),
                 "traceback": traceback.format_exc(),
             },
         ) from exc
@@ -303,16 +318,24 @@
         frontend_node = build_frontend_node(custom_component.template_config)
 
         logger.debug("Updated attributes")
-        field_config, custom_instance = run_build_config(custom_component, user_id=user_id, update_field=update_field)
+        field_config, custom_instance = run_build_config(
+            custom_component, user_id=user_id, update_field=update_field
+        )
         logger.debug("Built field config")
         entrypoint_args = custom_component.get_function_entrypoint_args
 
         add_extra_fields(frontend_node, field_config, entrypoint_args)
 
-        frontend_node = add_code_field(frontend_node, custom_component.code, field_config.get("code", {}))
-
-        add_base_classes(frontend_node, custom_component.get_function_entrypoint_return_type)
-        add_output_types(frontend_node, custom_component.get_function_entrypoint_return_type)
+        frontend_node = add_code_field(
+            frontend_node, custom_component.code, field_config.get("code", {})
+        )
+
+        add_base_classes(
+            frontend_node, custom_component.get_function_entrypoint_return_type
+        )
+        add_output_types(
+            frontend_node, custom_component.get_function_entrypoint_return_type
+        )
         logger.debug("Added base classes")
 
         reorder_fields(frontend_node, custom_instance._get_field_order())
@@ -324,7 +347,9 @@
         raise HTTPException(
             status_code=400,
             detail={
-                "error": ("Invalid type convertion. Please check your code and try again."),
+                "error": (
+                    "Invalid type convertion. Please check your code and try again."
+                ),
                 "traceback": traceback.format_exc(),
             },
         ) from exc
@@ -348,7 +373,9 @@
     if not settings_service.settings.COMPONENTS_PATH:
         return {}
 
-    logger.info(f"Building custom components from {settings_service.settings.COMPONENTS_PATH}")
+    logger.info(
+        f"Building custom components from {settings_service.settings.COMPONENTS_PATH}"
+    )
     custom_components_from_file = {}
     processed_paths = set()
     for path in settings_service.settings.COMPONENTS_PATH:
@@ -359,7 +386,9 @@
         custom_component_dict = build_custom_component_list_from_path(path_str)
         if custom_component_dict:
             category = next(iter(custom_component_dict))
-            logger.info(f"Loading {len(custom_component_dict[category])} component(s) from category {category}")
+            logger.info(
+                f"Loading {len(custom_component_dict[category])} component(s) from category {category}"
+            )
             custom_components_from_file = merge_nested_dicts_with_renaming(
                 custom_components_from_file, custom_component_dict
             )
