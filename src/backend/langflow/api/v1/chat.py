--- conflicted
+++ resolved
@@ -13,10 +13,7 @@
 
 from langflow.graph.graph.base import Graph
 from langflow.services.auth.utils import get_current_active_user, get_current_user
-<<<<<<< HEAD
-=======
 from langflow.services.cache.utils import update_build_status
->>>>>>> 82ad4584
 from loguru import logger
 from langflow.services.getters import get_chat_service, get_session, get_cache_service
 from sqlmodel import Session
@@ -169,15 +166,10 @@
                         "log": f"Building node {vertex.vertex_type}",
                     }
                     yield str(StreamData(event="log", data=log_dict))
-<<<<<<< HEAD
-                    vertex.build(user_id)
-
-=======
                     if vertex.is_task:
                         vertex = try_running_celery_task(vertex)
                     else:
                         vertex.build()
->>>>>>> 82ad4584
                     params = vertex._built_object_repr()
                     valid = True
                     logger.debug(f"Building node {str(vertex.vertex_type)}")
